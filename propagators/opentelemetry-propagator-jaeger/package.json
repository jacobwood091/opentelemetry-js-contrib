--- conflicted
+++ resolved
@@ -60,15 +60,9 @@
     "mocha": "6.2.3",
     "nyc": "15.1.0",
     "rimraf": "3.0.2",
-<<<<<<< HEAD
     "sinon": "9.0.2",
     "ts-loader": "7.0.5",
-    "ts-mocha": "6.0.0",
-=======
-    "sinon": "7.5.0",
-    "ts-loader": "6.2.2",
     "ts-mocha": "7.0.0",
->>>>>>> fd2f7cf2
     "ts-node": "8.10.2",
     "tslint-consistent-codestyle": "1.16.0",
     "tslint-microsoft-contrib": "6.2.0",
